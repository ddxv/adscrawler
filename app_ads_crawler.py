from itunes_app_scraper.util import AppStoreCollections, AppStoreCategories
from itunes_app_scraper.scraper import AppStoreScraper
import play_scraper
from typing import Union, List, Optional
from sshtunnel import SSHTunnelForwarder
import numpy as np
import yaml
import argparse
import io
import requests
import pandas as pd
import csv
import dbconn
import pathlib
import logging
import logging.handlers
import tldextract

logger = logging.getLogger(__name__)

# Get module directory
try:
    print(
        "Parent directory from __file__ Path:",
        pathlib.Path(__file__).parent.parent.absolute(),
    )
    MY_DIR = pathlib.Path(pathlib.Path(__file__).parent.parent.absolute())
except Exception as error:
    print(
        f"""Error: {error} \n 
            Guess running from interpreter and home dir:
            """,
        pathlib.Path().home().absolute(),
    )
    MY_DIR = pathlib.Path(pathlib.Path.home(), "adscrawler/")


CONFIG_PATH = pathlib.Path(MY_DIR, "config.yml")
with CONFIG_PATH.open() as f:
    CONFIG = yaml.safe_load(f)

LOG_PATH = pathlib.Path(f"{MY_DIR}/logs/crawler.log")
LOG_FORMAT = "%(asctime)s: %(name)s: %(levelname)s: %(message)s"

logger.setLevel(logging.INFO)

streamhandler = logging.StreamHandler()
streamhandler.setFormatter(logging.Formatter(LOG_FORMAT))
logger.addHandler(streamhandler)
log_rotate = logging.handlers.RotatingFileHandler(
    filename=LOG_PATH, maxBytes=10000000, backupCount=4
)
log_rotate.setFormatter(logging.Formatter(LOG_FORMAT))
logger.addHandler(log_rotate)


def OpenSSHTunnel():
    with SSHTunnelForwarder(
        (CONFIG["ssh"]["host"], 22),  # Remote server IP and SSH port
        ssh_username=CONFIG["ssh"]["username"],
        ssh_pkey=CONFIG["ssh"]["pkey"],
        ssh_private_key_password=CONFIG["ssh"]["pkey_password"],
        remote_bind_address=(f"127.0.0.1", 5432),
    ) as server:  # PostgreSQL server IP and sever port on remote machine
        server.start()  # start ssh sever
        logger.info("Connecting via SSH")
        # connect to PostgreSQL
    return server


def request_app_ads(ads_url):
    if not "http" == ads_url[0:4]:
        ads_url = "http://" + ads_url
    response = requests.get(ads_url, timeout=2)
    if response.status_code == 403:
        headers = {
            "User-Agent": "Mozilla/5.0 (X11; Ubuntu; Linux x86_64; rv:84.0)",
        }
        response = requests.get(ads_url, headers=headers, timeout=2)
    if response.status_code != 200:
        err = f"{ads_url} status_code: {response.status_code}"
        raise NoAdsTxt(err)
    if "<head>" in response.text:
        err = f"{ads_url} HTML in adstxt"
        raise NoAdsTxt(err)
    if not any(term in response.text for term in ["DIRECT", "RESELLER"]):
        err = f"DIRECT, RESELLER not in ads.txt"
        raise NoAdsTxt(err)
    return response


class NoAdsTxt(Exception):
    pass


class AdsTxtEmpty(Exception):
    pass


def get_app_ads_text(app_url):
    ext_url = tldextract.extract(app_url)
    sub_domains_url = ""
    if ext_url.subdomain:
        # Note contains all subdomains, even m
        # TODO parse & exclude for m subdomain
        sub_domains_url = ".".join(ext_url) + "/" + "app-ads.txt"
        sub_domains_url = "http://" + sub_domains_url
    top_domain_url = ".".join([ext_url.domain, ext_url.suffix]) + "/" + "app-ads.txt"
    top_domain_url = "http://" + top_domain_url
    if sub_domains_url:
        try:
            response = request_app_ads(ads_url=sub_domains_url)
            return response.text
        except NoAdsTxt as error:
            logger.error(f"{error}")
    response = request_app_ads(ads_url=top_domain_url)
    return response.text


def parse_ads_txt(txt):
    txt = txt.replace(" ", "")
    csv_header = [
        "domain",
        "publisher_id",
        "relationship",
        "certification_auth",
        "notes",
    ]
    rows = []
    input_stream_lines = txt.split("\n")
    output_stream = ""
    for line in input_stream_lines:
        if not line or line[0] == "#":
            continue
        else:
            output_stream = output_stream + line + "\n"
    for row in csv.DictReader(
        io.StringIO(output_stream),
        delimiter=",",
        fieldnames=csv_header[:-1],
        restkey=csv_header[-1],
        quoting=csv.QUOTE_NONE,
    ):
        try:
            if len(row) == 4:
                rows.append(
                    [
                        row["domain"],
                        row["publisher_id"],
                        row["relationship"],
                        row["certification_auth"],
                    ]
                )
            elif len(row) > 4:
                rows.append(
                    [
                        row["domain"],
                        row["publisher_id"],
                        row["relationship"],
                        row["certification_auth"],
                        ",".join(row["notes"]),
                    ]
                )
            else:
                rows.append([row["domain"], row["publisher_id"], row["relationship"]])
        except Exception as err:
            logger.error(f"Parser skipping row: {row}, error: {err}")
            continue
    if pd.DataFrame(rows).shape[1] == len(csv_header) - 1:
        df = pd.DataFrame(rows, columns=csv_header[:-1])
    else:
        df = pd.DataFrame(rows, columns=csv_header)
    return df


def insert_get(
    table_name: str,
    df: Union[pd.DataFrame, pd.Series],
    insert_columns: Union[str, List[str]],
    key_columns: Union[str, List[str]],
    log: Optional[bool] = None,
) -> pd.DataFrame:
    logger.info(f"insert_get table: {table_name}")
    if isinstance(insert_columns, str):
        insert_columns = [insert_columns]
    if isinstance(key_columns, str):
        key_columns = [key_columns]
    if isinstance(df, pd.Series):
        df = pd.DataFrame(df).T
    upsert_df(table_name, insert_columns, df, key_columns)
    get_df = query_all(table_name, key_columns, df)
    return get_df


def clean_raw_txt_df(txt_df):
    # Domain
    txt_df["domain"] = txt_df["domain"].str.lower()
    txt_df["domain"] = txt_df["domain"].apply(
        lambda x: ".".join([tldextract.extract(x).domain, tldextract.extract(x).suffix])
    )
    standard_str_cols = ["domain", "publisher_id", "relationship", "certification_auth"]
    txt_df[standard_str_cols] = txt_df[standard_str_cols].replace(
        "[^a-zA-Z0-9_\\-\\.]", "", regex=True
    )
    # Clean Relationship
    txt_df["relationship"] = txt_df["relationship"].str.upper()
    txt_df.loc[
        txt_df.relationship.notnull() & txt_df.relationship.str.contains("DIRECT"),
        "relationship",
    ] = "DIRECT"
    txt_df.loc[
        txt_df.relationship.notnull() & txt_df.relationship.str.contains("RESELLER"),
        "relationship",
    ] = "RESELLER"
    # Drop unwanted rows
    keep_rows = (
        (txt_df.domain.notnull())
        & (txt_df.domain != "")
        & (txt_df.publisher_id.notnull())
        & (txt_df.publisher_id != "")
        & (txt_df.relationship.isin(["DIRECT", "RESELLER"]))
    )
    dropped_rows = txt_df.shape[0] - keep_rows.sum()
    if dropped_rows > 0:
        logger.warning(f"Dropped rows: {dropped_rows}")
    txt_df = txt_df[keep_rows]
    if txt_df.empty:
        raise AdsTxtEmpty(f"AdsTxtDF Empty")
    return txt_df


def scrape_app(store, store_id):
    if store == 1:
        app_df = scrape_app_gp(store_id)
    elif store == 2:
        app_df = scrape_app_ios(store_id)
    else:
        logger.error(f"Store not supported {store=}")
    app_df["store"] = store
    return app_df


def scrape_app_gp(store_id):
    app = play_scraper.details(store_id)
    app_df = pd.DataFrame.from_dict(app, orient="index").T
    app_df["installs"] = pd.to_numeric(app_df["installs"].str.replace(r"[,+]", ""))
    app_df["price"] = pd.to_numeric(app_df["price"].str.replace(r"$", "", regex=False))
    app_df["category"] = app_df["category"].apply(
        lambda x: ",".join([i.lower() for i in x])
    )
    app_df = app_df.rename(
        columns={
            "title": "name",
            "app_id": "store_id",
            "score": "rating",
            "updated": "store_last_updated",
            "reviews": "review_count",
            "contains_ads": "ad_supported",
            "iap": "in_app_purchases",
            "url": "store_url",
            "developer_url": "url",
            "reviews": "review_count",
            "required_android_version": "minimum_android",
        }
    )
    return app_df


def scrape_app_ios(store_id):
    scraper = AppStoreScraper()
    app = scraper.get_app_details(store_id)
    app_df = pd.DataFrame.from_dict(app, orient="index").T
    app_df = app_df.rename(
        columns={
            "trackId": "store_id",
            "trackName": "name",
            "averageUserRating": "rating",
            "sellerUrl": "url",
            "minimum_OsVersion": "minimum_android",
            "primaryGenreName": "category",
            "bundleId": "bundle_id",
            "currentVersionReleaseDate": "store_last_updated",
            "artistId": "developer_id",
            "artistName": "developer_name",
            "userRatingCount": "review_count",
        }
    )
    app_df["free"] = app_df.price == 0
    app_df[["developer_id", "store_id"]] = app_df[["developer_id", "store_id"]].astype(
        str
    )
    return app_df


def extract_domains(x):
    ext = tldextract.extract(x)
    use_top_domain = any(
        ["m" == ext.subdomain, "www" in ext.subdomain.split("."), ext.subdomain == ""]
    )
    if use_top_domain:
        url = ".".join([ext.domain, ext.suffix])
    else:
        url = ".".join(part for part in ext if part)
    url = url.lower()
    return url


def crawl_stores(df):

    for index, row in df.iterrows():
        row_info = f"{index=} {row.store=} {row.store_id=}"
        logger.info(f"{row_info} start")

        try:
            app_df = scrape_app(row.store, store_id=row.store_id)
            app_df["crawl_result"] = 1
        except Exception as error:
            error_message = f"{row_info} {error=}"
            logger.error(error_message)
            if "404" in error_message or "No app found" in error_message:
                crawl_result = 3
            else:
                crawl_result = 4
            row["crawl_result"] = crawl_result
            app_df = pd.DataFrame(row).T
        else:
            insert_columns = ["store", "developer_id"]
            dev_df = insert_get(
                "developers",
                app_df,
                insert_columns,
                key_columns=["store", "developer_id"],
            )
            app_df["developer"] = dev_df["id"].astype(object)[0]
        insert_columns = [x for x in STORE_APP_COLUMNS if x in app_df.columns]
        store_apps_df = insert_get(
            "store_apps", app_df, insert_columns, key_columns=["store", "store_id"]
        )
        if "url" not in app_df.columns or not app_df["url"].values:
            logger.info(f"{row_info} no developer url")
            continue
        app_df["url"] = app_df["url"].apply(lambda x: extract_domains(x))
        app_df["store_app"] = store_apps_df["id"].astype(object)[0]
        insert_columns = ["url"]
        app_urls_df = insert_get(
            "pub_domains", app_df, insert_columns, key_columns=["url"]
        )
        app_df["pub_domain"] = app_urls_df["id"].astype(object)[0]
        insert_columns = ["store_app", "pub_domain"]
        upsert_df("app_urls_map", insert_columns, app_df, key_columns=["store_app"])


def crawl_app_ads(df):
    i = 0
    for index, row in df.iterrows():
        i += 1
        app_url = row.url
        row_info = f"{i=}, {app_url=}"
        logger.info(f"{row_info} START")
        # Get App Ads.txt Text File
        try:
            raw_txt = get_app_ads_text(app_url)
            raw_txt_df = parse_ads_txt(txt=raw_txt)
            txt_df = clean_raw_txt_df(txt_df=raw_txt_df.copy())
            # txt_df["store_app"] = row.store_app
            # txt_df["app_url"] = row.app_url
            # txt_df["store_id"] = row.store_id
            row["crawl_result"] = 1
        except NoAdsTxt as error:
            logger.error(f"{row_info} ads.txt not found {error}")
            row["crawl_result"] = 3
        except AdsTxtEmpty as error:
            logger.error(f"{row_info} ads.txt parsing error {error}")
            row["crawl_result"] = 2
        except ConnectionError as error:
            logger.error(f"{row_info} domain not found {error}")
            row["crawl_result"] = 3
        except Exception as error:
            logger.error(f"{row_info} unknown error: {error}")
            row["crawl_result"] = 4
        insert_columns = ["url", "crawl_result"]
        pub_domain_df = insert_get(
            "pub_domains", row, insert_columns, key_columns="url"
        )
        if row.crawl_result != 1:
            continue
        insert_columns = ["domain"]
        domain_df = insert_get(
            "ad_domains", txt_df, insert_columns, key_columns="domain"
        )
        app_df = pd.merge(
            txt_df, domain_df, how="left", on=["domain"], validate="many_to_one"
        ).rename(columns={"id": "ad_domain"})
        app_df["pub_domain"] = pub_domain_df["id"].astype(object)[0]
        insert_columns = [
            "ad_domain",
            "publisher_id",
            "relationship",
            "certification_auth",
        ]
        if "notes" in df.columns:
            insert_columns = [
                "ad_domain",
                "publisher_id",
                "relationship",
                "certification_auth",
                "notes",
            ]
        key_cols = ["ad_domain", "publisher_id", "relationship"]
        app_df = app_df.drop_duplicates(subset=key_cols)
        entrys_df = insert_get(
            "app_ads_entrys", app_df, insert_columns, key_columns=key_cols
        )
        entrys_df = entrys_df.rename(columns={"id": "app_ads_entry"})
        app_df_final = pd.merge(
            app_df,
            entrys_df,
            how="left",
            on=["ad_domain", "publisher_id", "relationship"],
            validate="many_to_one",
        )
        insert_columns = ["pub_domain", "app_ads_entry"]
        null_df = app_df_final[app_df_final.app_ads_entry.isnull()]
        if not null_df.empty:
            logger.warning(f"{null_df=} NULLs in app_ads_entry")
        upsert_df(
            "app_ads_map", insert_columns, app_df_final, key_columns=insert_columns
        )
        logger.info(f"{row_info} DONE")


def get_store_developer(store, dev_id, dev_name):
    sel_query = f"""SELECT * FROM developers 
    WHERE store = 1
    AND developer_id = '{dev_id}';
    """
    df = pd.read_sql(sel_query, MADRONE.engine)
    if df.empty:
        ins_query = f"""INSERT INTO developers
        (store, name, developer_id)
        VALUES ({store}, '{dev_name}', '{dev_id}');
        """
        MADRONE.engine.execute(ins_query)
        df = pd.read_sql(sel_query, MADRONE.engine)
    return df


def query_all(
    table_name: str, key_cols: Union[List[str], str], df: pd.DataFrame
) -> pd.DataFrame:
    if isinstance(key_cols, str):
        key_cols = [key_cols]
    wheres = []
    for key_col in key_cols:
        keys = df[key_col].unique().tolist()
        if all([isinstance(x, (np.integer, int)) for x in keys]):
            values_str = f"(" + (", ").join([str(x) for x in keys]) + ")"
            values_str = values_str.replace("%", "%%")
        else:
            values_str = f"('" + ("', '").join(keys) + "')"
            values_str = values_str.replace("%", "%%")
        where = f"{key_col} IN {values_str}"
        wheres.append(where)
    where_str = " AND ".join(wheres)
    sel_query = f"""SELECT *
    FROM {table_name}
    WHERE {where_str}
    """
    # logger.info(sel_query)
    df = pd.read_sql(sel_query, MADRONE.engine)
    return df


def get_store_app_ids(store, store_ids):
    if isinstance(store_ids, str):
        store_ids = [store_ids]
    store_ids_str = f"('" + ("', '").join(store_ids) + "')"
    sel_query = f"""SELECT *
    FROM store_apps
    WHERE store = {store}
    AND store_id IN {store_ids_str};
    """
    df = pd.read_sql(sel_query, MADRONE.engine)
    return df


def upsert_df(table_name, insert_columns, df, key_columns, log=None):
    db_cols_str = ", ".join([f'"{col}"' for col in insert_columns])
    key_cols_str = ", ".join([f'"{col}"' for col in key_columns])
    values_str = ", ".join([f"%({col})s" for col in insert_columns])
    set_update = ", ".join([f"{col} = excluded.{col}" for col in insert_columns])
    if isinstance(df, pd.Series):
        df = pd.DataFrame(df).T
    insert_query = f""" 
        INSERT INTO {table_name} ({db_cols_str})
        VALUES ({values_str})
        ON CONFLICT ({key_cols_str})
        DO UPDATE SET {set_update}
        """
    values = df[insert_columns].to_dict("records")
    if log:
        logger.info(f"MY INSERT QUERY: {insert_query.format(values)}")
    with MADRONE.engine.begin() as connection:
        connection.execute(insert_query, values)


def get_existing_app_ads():
    sel_query = """select app_id, max(updated_at) as last_updated from app_ads group by app_id;
    """
    df = pd.read_sql(sel_query, MADRONE.engine)
    return df


def check_app_ads():
    sel_query = """select app_id, updated_at from app_ads limit 10;
    """
    df = pd.read_sql(sel_query, MADRONE.engine)
    return df


def scrape_ios_frontpage():
    scraper = AppStoreScraper()
    categories = {k: v for k, v in AppStoreCategories.__dict__.items() if "GAME" in k}
    collections = {
        k: v
        for k, v in AppStoreCollections.__dict__.items()
        if "_I" in k and "PAID" not in k
    }
    store_ids = []
    for coll_key, coll_value in collections.items():
        logger.info(f"Collection: {coll_value}")
        for cat_key, cat_value in categories.items():
            logger.info(f"Collection: {coll_value}, category: {cat_value}")
            coll_key, coll_value, cat_key, cat_value
            new_ids = scraper.get_app_ids_for_collection(
                collection=coll_value, category=cat_value, num=200
            )
            store_ids += new_ids
    store_ids = list(set(store_ids))
    apps_df = pd.DataFrame({"store": 2, "store_id": store_ids})
    insert_columns = ["store", "store_id"]
    upsert_df("store_apps", insert_columns, apps_df, key_columns=insert_columns)
    sel_query = f"""SELECT store, id as store_app, store_id, updated_at  
    FROM store_apps
    WHERE store = 2
    AND crawl_result IS NULL
    """
    df = pd.read_sql(sel_query, MADRONE.engine)
    crawl_stores(df)


def reinsert_from_csv():

    filename = f"{MY_DIR}/store-data/763K_plus_IOS_Apps_Info.csv"
    chunksize = 10000
    i = 0
    store = 2
    platform = 2

    with pd.read_csv(filename, chunksize=chunksize) as reader:
        for chunk in reader:
            logger.info(f"chunk {i}")
            chunk["platform"] = platform
            chunk["store"] = store
            chunk.columns = [x.replace(" ", "_").lower() for x in chunk.columns]
            if store == 1:
                insert_columns = chunk.columns.tolist()
            if store == 2:
                chunk = chunk.rename(
                    columns={
                        "ios_app_id": "app_id",
                        "title": "app_name",
                        "developer_ios_id": "developer_id",
                        "current_version_release_date": "last_updated",
                        "primary_genre": "category",
                        "total_number_of_ratings": "rating_count",
                        "price_usd": "price",
                    }
                )
                insert_columns = [
                    "app_id",
                    "app_name",
                    "developer_id",
                    "rating_count",
                    "last_updated",
                    "category",
                    "platform",
                    "store",
                ]
            upsert_df(
                table_name="app_store_csv_dump",
                insert_columns=insert_columns,
                df=chunk,
                key_columns=["platform", "store", "app_id"],
            )
            i += 1


def main(args):

    platforms = args.platforms if "args" in locals() else ["android"]
    crawl_aa = args.crawl_aa if "args" in locals() else False
    store_page_crawl = args.store_page_crawl if "args" in locals() else False
    stores = []
    stores.append(1) if "android" in platforms else None
    stores.append(2) if "ios" in platforms else None

<<<<<<< HEAD
    while crawl_aa:
=======
    if store_page_crawl:
        scrape_ios_frontpage()

    if crawl_aa:
>>>>>>> 6896f408

        # Query Pub Domain Table
        sel_query = f"""SELECT id, url, crawled_at
        FROM pub_domains
        ORDER BY crawled_at NULLS FIRST
        limit 1000
        """
        df = pd.read_sql(sel_query, MADRONE.engine)

        crawl_app_ads(df)

    while 1 in stores or 2 in stores:

        # Query Apps table
        # WHERE ad_supported = true
        # --AND installs > 100000
        where_str = f"store IN (" + (", ").join([str(x) for x in stores]) + ")"
        if stores[0] == 1:
            where_str += " AND installs >= 100000"
        sel_query = f"""SELECT store, id as store_app, store_id, updated_at  
        FROM store_apps
        WHERE {where_str}
        ORDER BY updated_at NULLS FIRST
        limit 1000
        """
        df = pd.read_sql(sel_query, MADRONE.engine)

        crawl_stores(df)


STORE_APP_COLUMNS = [
    "developer",
    "name",
    "store_id",
    "store",
    "category",
    "rating",
    "installs",
    "free",
    "price",
    "size",
    "minimum_android",
    "review_count",
    "content_rating",
    "store_last_updated",
    "developer_email",
    "ad_supported",
    "in_app_purchases",
    "editors_choice",
    "crawl_result",
]


if __name__ == "__main__":
    logger.info("Starting app-ads.txt crawler")

    parser = argparse.ArgumentParser()
    parser.add_argument(
        "-p",
        "--platforms",
        action="append",
        help="String as portion of android or ios",
        default=[],
    )
    parser.add_argument(
        "-a",
        "--crawl-aa",
        action="store_true",
        help="if included will update ALL bundles provided",
        default=False,
    )
    parser.add_argument(
        "-s", "--store-page-crawl", help="Crawl the Store for new IDs", default=0,
    )
    args, leftovers = parser.parse_known_args()
    if "james" in f"{CONFIG_PATH}":
        server = OpenSSHTunnel()
        server.start()
        local_port = str(server.local_bind_port)
    else:
        local_port = 5432
    MADRONE = dbconn.PostgresCon("madrone", "127.0.0.1", local_port)
    MADRONE.set_engine()

    main(args)<|MERGE_RESOLUTION|>--- conflicted
+++ resolved
@@ -605,14 +605,10 @@
     stores.append(1) if "android" in platforms else None
     stores.append(2) if "ios" in platforms else None
 
-<<<<<<< HEAD
-    while crawl_aa:
-=======
     if store_page_crawl:
         scrape_ios_frontpage()
 
-    if crawl_aa:
->>>>>>> 6896f408
+    while crawl_aa:
 
         # Query Pub Domain Table
         sel_query = f"""SELECT id, url, crawled_at
